--- conflicted
+++ resolved
@@ -32,36 +32,21 @@
   const cxx = path.resolve(clangDir, 'clang++');
   const ld = path.resolve(clangDir, 'lld');
 
-<<<<<<< HEAD
-  const platformSpecificFlags = [];
-  if (process.platform === 'darwin') {
-    const sdkPath = path.resolve(BASE, 'out', utils.getOutDir(), 'sdk', 'xcode_links');
-    const possibleSdks = (await fs.promises.readdir(sdkPath)).filter(fileName => fileName.endsWith('.sdk'));
-    const sdkToUse = possibleSdks[0];
-=======
   const platformFlags = [];
   if (process.platform === 'darwin') {
     const sdkPath = path.resolve(BASE, 'out', outDir, 'sdk', 'xcode_links');
     const sdks = (await fs.promises.readdir(sdkPath)).filter(fileName => fileName.endsWith('.sdk'));
     const sdkToUse = sdks[0];
->>>>>>> 16cd22ff
     if (!sdkToUse) {
       console.error('Could not find an SDK to use for the NAN tests');
       process.exit(1);
     }
-<<<<<<< HEAD
-    if (possibleSdks.length) {
-      console.warn(`Multiple SDKs found in the xcode_links directory, using the first one we found ${sdkToUse}`);
-    }
-    platformSpecificFlags.push(
-=======
 
     if (sdks.length) {
       console.warn(`Multiple SDKs found in the xcode_links directory - using ${sdkToUse}`);
     }
 
     platformFlags.push(
->>>>>>> 16cd22ff
       `-isysroot ${path.resolve(sdkPath, sdkToUse)}`
     );
   }
@@ -77,27 +62,16 @@
     `-isystem"${path.resolve(BASE, 'buildtools', 'third_party', 'libc++', 'trunk', 'include')}"`,
     `-isystem"${path.resolve(BASE, 'buildtools', 'third_party', 'libc++abi', 'trunk', 'include')}"`,
     '-fPIC',
-<<<<<<< HEAD
-    ...platformSpecificFlags
-=======
     ...platformFlags
->>>>>>> 16cd22ff
   ].join(' ');
 
   const ldflags = [
     '-stdlib=libc++',
     '-fuse-ld=lld',
-<<<<<<< HEAD
-    `-L"${path.resolve(BASE, 'out', `${utils.getOutDir({ shouldLog: true })}`, 'obj', 'buildtools', 'third_party', 'libc++abi')}"`,
-    `-L"${path.resolve(BASE, 'out', `${utils.getOutDir({ shouldLog: true })}`, 'obj', 'buildtools', 'third_party', 'libc++')}"`,
-    '-lc++abi',
-    ...platformSpecificFlags
-=======
     `-L"${path.resolve(BASE, 'out', outDir, 'obj', 'buildtools', 'third_party', 'libc++abi')}"`,
     `-L"${path.resolve(BASE, 'out', outDir, 'obj', 'buildtools', 'third_party', 'libc++')}"`,
     '-lc++abi',
     ...platformFlags
->>>>>>> 16cd22ff
   ].join(' ');
 
   if (process.platform !== 'win32') {
