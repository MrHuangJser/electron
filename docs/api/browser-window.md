# BrowserWindow

> Create and control browser windows.

Process: [Main](../glossary.md#main-process)

```javascript
// In the main process.
const {BrowserWindow} = require('electron')

// Or use `remote` from the renderer process.
// const {BrowserWindow} = require('electron').remote

let win = new BrowserWindow({width: 800, height: 600})
win.on('closed', () => {
  win = null
})

// Load a remote URL
win.loadURL('https://github.com')

// Or load a local HTML file
win.loadURL(`file://${__dirname}/app/index.html`)
```

## Frameless window

To create a window without chrome, or a transparent window in arbitrary shape,
you can use the [Frameless Window](frameless-window.md) API.

## Showing window gracefully

When loading a page in the window directly, users may see the page load incrementally, which is not a good experience for a native app. To make the window display
without visual flash, there are two solutions for different situations.

### Using `ready-to-show` event

While loading the page, the `ready-to-show` event will be emitted when the renderer
process has rendered the page for the first time if the window has not been shown yet. Showing
the window after this event will have no visual flash:

```javascript
const {BrowserWindow} = require('electron')
let win = new BrowserWindow({show: false})
win.once('ready-to-show', () => {
  win.show()
})
```

This event is usually emitted after the `did-finish-load` event, but for
pages with many remote resources, it may be emitted before the `did-finish-load`
event.

### Setting `backgroundColor`

For a complex app, the `ready-to-show` event could be emitted too late, making
the app feel slow. In this case, it is recommended to show the window
immediately, and use a `backgroundColor` close to your app's background:

```javascript
const {BrowserWindow} = require('electron')

let win = new BrowserWindow({backgroundColor: '#2e2c29'})
win.loadURL('https://github.com')
```

Note that even for apps that use `ready-to-show` event, it is still recommended
to set `backgroundColor` to make app feel more native.

## Parent and child windows

By using `parent` option, you can create child windows:

```javascript
const {BrowserWindow} = require('electron')

let top = new BrowserWindow()
let child = new BrowserWindow({parent: top})
child.show()
top.show()
```

The `child` window will always show on top of the `top` window.

### Modal windows

A modal window is a child window that disables parent window, to create a modal
window, you have to set both `parent` and `modal` options:

```javascript
const {BrowserWindow} = require('electron')

let child = new BrowserWindow({parent: top, modal: true, show: false})
child.loadURL('https://github.com')
child.once('ready-to-show', () => {
  child.show()
})
```

### Platform notices

* On macOS modal windows will be displayed as sheets attached to the parent window.
* On macOS the child windows will keep the relative position to parent window
  when parent window moves, while on Windows and Linux child windows will not
  move.
* On Windows it is not supported to change parent window dynamically.
* On Linux the type of modal windows will be changed to `dialog`.
* On Linux many desktop environments do not support hiding a modal window.

## Class: BrowserWindow

> Create and control browser windows.

Process: [Main](../glossary.md#main-process)

`BrowserWindow` is an
[EventEmitter](http://nodejs.org/api/events.html#events_class_events_eventemitter).

It creates a new `BrowserWindow` with native properties as set by the `options`.

### `new BrowserWindow([options])`

* `options` Object (optional)
  * `width` Integer (optional) - Window's width in pixels. Default is `800`.
  * `height` Integer (optional) - Window's height in pixels. Default is `600`.
  * `x` Integer (optional) (**required** if y is used) - Window's left offset from screen.
    Default is to center the window.
  * `y` Integer (optional) (**required** if x is used) - Window's top offset from screen.
    Default is to center the window.
  * `useContentSize` Boolean (optional) - The `width` and `height` would be used as web
    page's size, which means the actual window's size will include window
    frame's size and be slightly larger. Default is `false`.
  * `center` Boolean (optional) - Show window in the center of the screen.
  * `minWidth` Integer (optional) - Window's minimum width. Default is `0`.
  * `minHeight` Integer (optional) - Window's minimum height. Default is `0`.
  * `maxWidth` Integer (optional) - Window's maximum width. Default is no limit.
  * `maxHeight` Integer (optional) - Window's maximum height. Default is no limit.
  * `resizable` Boolean (optional) - Whether window is resizable. Default is `true`.
  * `movable` Boolean (optional) - Whether window is movable. This is not implemented
    on Linux. Default is `true`.
  * `minimizable` Boolean (optional) - Whether window is minimizable. This is not
    implemented on Linux. Default is `true`.
  * `maximizable` Boolean (optional) - Whether window is maximizable. This is not
    implemented on Linux. Default is `true`.
  * `closable` Boolean (optional) - Whether window is closable. This is not implemented
    on Linux. Default is `true`.
  * `focusable` Boolean (optional) - Whether the window can be focused. Default is
    `true`. On Windows setting `focusable: false` also implies setting
    `skipTaskbar: true`. On Linux setting `focusable: false` makes the window
    stop interacting with wm, so the window will always stay on top in all
    workspaces.
  * `alwaysOnTop` Boolean (optional) - Whether the window should always stay on top of
    other windows. Default is `false`.
  * `fullscreen` Boolean (optional) - Whether the window should show in fullscreen. When
    explicitly set to `false` the fullscreen button will be hidden or disabled
    on macOS. Default is `false`.
  * `fullscreenable` Boolean (optional) - Whether the window can be put into fullscreen
    mode. On macOS, also whether the maximize/zoom button should toggle full
    screen mode or maximize window. Default is `true`.
  * `skipTaskbar` Boolean (optional) - Whether to show the window in taskbar. Default is
    `false`.
  * `kiosk` Boolean (optional) - The kiosk mode. Default is `false`.
  * `title` String (optional) - Default window title. Default is `"Electron"`.
  * `icon` ([NativeImage](native-image.md) | String) (optional) - The window icon. On Windows it is
    recommended to use `ICO` icons to get best visual effects, you can also
    leave it undefined so the executable's icon will be used.
  * `show` Boolean (optional) - Whether window should be shown when created. Default is
    `true`.
  * `frame` Boolean (optional) - Specify `false` to create a
    [Frameless Window](frameless-window.md). Default is `true`.
  * `parent` BrowserWindow (optional) - Specify parent window. Default is `null`.
  * `modal` Boolean (optional) - Whether this is a modal window. This only works when the
    window is a child window. Default is `false`.
  * `acceptFirstMouse` Boolean (optional) - Whether the web view accepts a single
    mouse-down event that simultaneously activates the window. Default is
    `false`.
  * `disableAutoHideCursor` Boolean (optional) - Whether to hide cursor when typing.
    Default is `false`.
  * `autoHideMenuBar` Boolean (optional) - Auto hide the menu bar unless the `Alt`
    key is pressed. Default is `false`.
  * `enableLargerThanScreen` Boolean (optional) - Enable the window to be resized larger
    than screen. Default is `false`.
  * `backgroundColor` String (optional) - Window's background color as Hexadecimal value,
    like `#66CD00` or `#FFF` or `#80FFFFFF` (alpha is supported). Default is
    `#FFF` (white).
  * `hasShadow` Boolean (optional) - Whether window should have a shadow. This is only
    implemented on macOS. Default is `true`.
  * `darkTheme` Boolean (optional) - Forces using dark theme for the window, only works on
    some GTK+3 desktop environments. Default is `false`.
  * `transparent` Boolean (optional) - Makes the window [transparent](frameless-window.md).
    Default is `false`.
  * `type` String (optional) - The type of window, default is normal window. See more about
    this below.
  * `titleBarStyle` String (optional) - The style of window title bar. Default is `default`. Possible values are:
    * `default` - Results in the standard gray opaque Mac title
      bar.
    * `hidden` - Results in a hidden title bar and a full size content window, yet
      the title bar still has the standard window controls ("traffic lights") in
      the top left.
    * `hidden-inset` - Results in a hidden title bar with an alternative look
      where the traffic light buttons are slightly more inset from the window edge.
  * `thickFrame` Boolean (optional) - Use `WS_THICKFRAME` style for frameless windows on
    Windows, which adds standard window frame. Setting it to `false` will remove
    window shadow and window animations. Default is `true`.
  * `vibrancy` String (optional) - Add a type of vibrancy effect to the window, only on
    macOS. Can be `appearance-based`, `light`, `dark`, `titlebar`, `selection`,
    `menu`, `popover`, `sidebar`, `medium-light` or `ultra-dark`.
  * `zoomToPageWidth` Boolean (optional) - Controls the behavior on macOS when
    option-clicking the green stoplight button on the toolbar or by clicking the
    Window > Zoom menu item. If `true`, the window will grow to the preferred
    width of the web page when zoomed, `false` will cause it to zoom to the
    width of the screen. This will also affect the behavior when calling
    `maximize()` directly. Default is `false`.
  * `tabbingIdentifier` String (optional) - Tab group name, allows opening the
    window as a native tab on macOS 10.12+. Windows with the same tabbing
    identifier will be grouped together.
  * `webPreferences` Object (optional) - Settings of web page's features.
    * `devTools` Boolean (optional) - Whether to enable DevTools. If it is set to `false`, can not use `BrowserWindow.webContents.openDevTools()` to open DevTools. Default is `true`.
    * `nodeIntegration` Boolean (optional) - Whether node integration is enabled. Default
      is `true`.
    * `nodeIntegrationInWorker` Boolean (optional) - Whether node integration is
      enabled in web workers. Default is `false`. More about this can be found
      in [Multithreading](../tutorial/multithreading.md).
    * `preload` String (optional) - Specifies a script that will be loaded before other
      scripts run in the page. This script will always have access to node APIs
      no matter whether node integration is turned on or off. The value should
      be the absolute file path to the script.
      When node integration is turned off, the preload script can reintroduce
      Node global symbols back to the global scope. See example
      [here](process.md#event-loaded).
    * `sandbox` Boolean (optional) - If set, this will sandbox the renderer
      associated with the window, making it compatible with the Chromium
      OS-level sandbox and disabling the Node.js engine. This is not the same as
      the `nodeIntegration` option and the APIs available to the preload script
      are more limited. Read more about the option [here](sandbox-option.md).
      **Note:** This option is currently experimental and may change or be
      removed in future Electron releases.
    * `session` [Session](session.md#class-session) (optional) - Sets the session used by the
      page. Instead of passing the Session object directly, you can also choose to
      use the `partition` option instead, which accepts a partition string. When
      both `session` and `partition` are provided, `session` will be preferred.
      Default is the default session.
    * `partition` String (optional) - Sets the session used by the page according to the
      session's partition string. If `partition` starts with `persist:`, the page
      will use a persistent session available to all pages in the app with the
      same `partition`. If there is no `persist:` prefix, the page will use an
      in-memory session. By assigning the same `partition`, multiple pages can share
      the same session. Default is the default session.
    * `zoomFactor` Number (optional) - The default zoom factor of the page, `3.0` represents
      `300%`. Default is `1.0`.
    * `javascript` Boolean (optional) - Enables JavaScript support. Default is `true`.
    * `webSecurity` Boolean (optional) - When `false`, it will disable the
      same-origin policy (usually using testing websites by people), and set
      `allowRunningInsecureContent` to `true` if this options has not been set
      by user. Default is `true`.
    * `allowRunningInsecureContent` Boolean (optional) - Allow an https page to run
      JavaScript, CSS or plugins from http URLs. Default is `false`.
    * `images` Boolean (optional) - Enables image support. Default is `true`.
    * `textAreasAreResizable` Boolean (optional) - Make TextArea elements resizable. Default
      is `true`.
    * `webgl` Boolean (optional) - Enables WebGL support. Default is `true`.
    * `webaudio` Boolean (optional) - Enables WebAudio support. Default is `true`.
    * `plugins` Boolean (optional) - Whether plugins should be enabled. Default is `false`.
    * `experimentalFeatures` Boolean (optional) - Enables Chromium's experimental features.
      Default is `false`.
    * `experimentalCanvasFeatures` Boolean (optional) - Enables Chromium's experimental
      canvas features. Default is `false`.
    * `scrollBounce` Boolean (optional) - Enables scroll bounce (rubber banding) effect on
      macOS. Default is `false`.
    * `blinkFeatures` String (optional) - A list of feature strings separated by `,`, like
      `CSSVariables,KeyboardEventKey` to enable. The full list of supported feature
      strings can be found in the [RuntimeEnabledFeatures.json5][blink-feature-string]
      file.
    * `disableBlinkFeatures` String (optional) - A list of feature strings separated by `,`,
      like `CSSVariables,KeyboardEventKey` to disable. The full list of supported
      feature strings can be found in the
      [RuntimeEnabledFeatures.json5][blink-feature-string] file.
    * `defaultFontFamily` Object (optional) - Sets the default font for the font-family.
      * `standard` String (optional) - Defaults to `Times New Roman`.
      * `serif` String (optional) - Defaults to `Times New Roman`.
      * `sansSerif` String (optional) - Defaults to `Arial`.
      * `monospace` String (optional) - Defaults to `Courier New`.
      * `cursive` String (optional) - Defaults to `Script`.
      * `fantasy` String (optional) - Defaults to `Impact`.
    * `defaultFontSize` Integer (optional) - Defaults to `16`.
    * `defaultMonospaceFontSize` Integer (optional) - Defaults to `13`.
    * `minimumFontSize` Integer (optional) - Defaults to `0`.
    * `defaultEncoding` String (optional) - Defaults to `ISO-8859-1`.
    * `backgroundThrottling` Boolean (optional) - Whether to throttle animations and timers
      when the page becomes background. Defaults to `true`.
    * `offscreen` Boolean (optional) - Whether to enable offscreen rendering for the browser
      window. Defaults to `false`. See the
      [offscreen rendering tutorial](../tutorial/offscreen-rendering.md) for
      more details.
    * `contextIsolation` Boolean (optional) - Whether to run Electron APIs and
      the specified `preload` script in a separate JavaScript context. Defaults
      to `false`. The context that the `preload` script runs in will still
      have full access to the `document` and `window` globals but it will use
      its own set of JavaScript builtins (`Array`, `Object`, `JSON`, etc.)
      and will be isolated from any changes made to the global environment
      by the loaded page. The Electron API will only be available in the
      `preload` script and not the loaded page. This option should be used when
      loading potentially untrusted remote content to ensure the loaded content
      cannot tamper with the `preload` script and any Electron APIs being used.
      This option uses the same technique used by [Chrome Content Scripts][chrome-content-scripts].
      You can access this context in the dev tools by selecting the
      'Electron Isolated Context' entry in the combo box at the top of the
      Console tab. **Note:** This option is currently experimental and may
      change or be removed in future Electron releases.
<<<<<<< HEAD
    * `overrideWebViewSecurity` Boolean (optional) - Whether to enable [webview-tag](webview-tag.md)
      ignoring the security restriction based on `nodeIntegration`. Enabling this option will
      have security implication on creating `webview` with `nodeIntegration` disabled. To avoid the
      security risk, listen to `will-attach-webview` event on [web-contents](web-contents.md) and 
      stop creating `webview` or removing preload scripts.
=======
    * `nativeWindowOpen` Boolean (optional) - Whether to use native `window.open()`. Defaults to `false`.
>>>>>>> 5a88f767

When setting minimum or maximum window size with `minWidth`/`maxWidth`/
`minHeight`/`maxHeight`, it only constrains the users. It won't prevent you from
passing a size that does not follow size constraints to `setBounds`/`setSize` or
to the constructor of `BrowserWindow`.

The possible values and behaviors of the `type` option are platform dependent.
Possible values are:

* On Linux, possible types are `desktop`, `dock`, `toolbar`, `splash`,
  `notification`.
* On macOS, possible types are `desktop`, `textured`.
  * The `textured` type adds metal gradient appearance
    (`NSTexturedBackgroundWindowMask`).
  * The `desktop` type places the window at the desktop background window level
    (`kCGDesktopWindowLevel - 1`). Note that desktop window will not receive
    focus, keyboard or mouse events, but you can use `globalShortcut` to receive
    input sparingly.
* On Windows, possible type is `toolbar`.

### Instance Events

Objects created with `new BrowserWindow` emit the following events:

**Note:** Some events are only available on specific operating systems and are
labeled as such.

#### Event: 'page-title-updated'

Returns:

* `event` Event
* `title` String

Emitted when the document changed its title, calling `event.preventDefault()`
will prevent the native window's title from changing.

#### Event: 'close'

Returns:

* `event` Event

Emitted when the window is going to be closed. It's emitted before the
`beforeunload` and `unload` event of the DOM. Calling `event.preventDefault()`
will cancel the close.

Usually you would want to use the `beforeunload` handler to decide whether the
window should be closed, which will also be called when the window is
reloaded. In Electron, returning any value other than `undefined` would cancel the
close. For example:

```javascript
window.onbeforeunload = (e) => {
  console.log('I do not want to be closed')

  // Unlike usual browsers that a message box will be prompted to users, returning
  // a non-void value will silently cancel the close.
  // It is recommended to use the dialog API to let the user confirm closing the
  // application.
  e.returnValue = false
}
```

#### Event: 'closed'

Emitted when the window is closed. After you have received this event you should
remove the reference to the window and avoid using it any more.

#### Event: 'session-end' _Windows_

Emitted when window session is going to end due to force shutdown or machine restart 
or session log off.

#### Event: 'unresponsive'

Emitted when the web page becomes unresponsive.

#### Event: 'responsive'

Emitted when the unresponsive web page becomes responsive again.

#### Event: 'blur'

Emitted when the window loses focus.

#### Event: 'focus'

Emitted when the window gains focus.

#### Event: 'show'

Emitted when the window is shown.

#### Event: 'hide'

Emitted when the window is hidden.

#### Event: 'ready-to-show'

Emitted when the web page has been rendered (while not being shown) and window can be displayed without
a visual flash.

#### Event: 'maximize'

Emitted when window is maximized.

#### Event: 'unmaximize'

Emitted when the window exits from a maximized state.

#### Event: 'minimize'

Emitted when the window is minimized.

#### Event: 'restore'

Emitted when the window is restored from a minimized state.

#### Event: 'resize'

Emitted when the window is being resized.

#### Event: 'move'

Emitted when the window is being moved to a new position.

__Note__: On macOS this event is just an alias of `moved`.

#### Event: 'moved' _macOS_

Emitted once when the window is moved to a new position.

#### Event: 'enter-full-screen'

Emitted when the window enters a full-screen state.

#### Event: 'leave-full-screen'

Emitted when the window leaves a full-screen state.

#### Event: 'enter-html-full-screen'

Emitted when the window enters a full-screen state triggered by HTML API.

#### Event: 'leave-html-full-screen'

Emitted when the window leaves a full-screen state triggered by HTML API.

#### Event: 'app-command' _Windows_

Returns:

* `event` Event
* `command` String

Emitted when an [App Command](https://msdn.microsoft.com/en-us/library/windows/desktop/ms646275(v=vs.85).aspx)
is invoked. These are typically related to keyboard media keys or browser
commands, as well as the "Back" button built into some mice on Windows.

Commands are lowercased, underscores are replaced with hyphens, and the
`APPCOMMAND_` prefix is stripped off.
e.g. `APPCOMMAND_BROWSER_BACKWARD` is emitted as `browser-backward`.

```javascript
const {BrowserWindow} = require('electron')
let win = new BrowserWindow()
win.on('app-command', (e, cmd) => {
  // Navigate the window back when the user hits their mouse back button
  if (cmd === 'browser-backward' && win.webContents.canGoBack()) {
    win.webContents.goBack()
  }
})
```

#### Event: 'scroll-touch-begin' _macOS_

Emitted when scroll wheel event phase has begun.

#### Event: 'scroll-touch-end' _macOS_

Emitted when scroll wheel event phase has ended.

#### Event: 'scroll-touch-edge' _macOS_

Emitted when scroll wheel event phase filed upon reaching the edge of element.

#### Event: 'swipe' _macOS_

Returns:

* `event` Event
* `direction` String

Emitted on 3-finger swipe. Possible directions are `up`, `right`, `down`, `left`.

#### Event: 'sheet-begin' _macOS_

Emitted when the window opens a sheet.

#### Event: 'sheet-end' _macOS_

Emitted when the window has closed a sheet.

### Static Methods

The `BrowserWindow` class has the following static methods:

#### `BrowserWindow.getAllWindows()`

Returns `BrowserWindow[]` - An array of all opened browser windows.

#### `BrowserWindow.getFocusedWindow()`

Returns `BrowserWindow` - The window that is focused in this application, otherwise returns `null`.

#### `BrowserWindow.fromWebContents(webContents)`

* `webContents` [WebContents](web-contents.md)

Returns `BrowserWindow` - The window that owns the given `webContents`.

#### `BrowserWindow.fromId(id)`

* `id` Integer

Returns `BrowserWindow` - The window with the given `id`.

#### `BrowserWindow.addDevToolsExtension(path)`

* `path` String

Adds DevTools extension located at `path`, and returns extension's name.

The extension will be remembered so you only need to call this API once, this
API is not for programming use. If you try to add an extension that has already
been loaded, this method will not return and instead log a warning to the
console.

The method will also not return if the extension's manifest is missing or incomplete.

**Note:** This API cannot be called before the `ready` event of the `app` module
is emitted.

#### `BrowserWindow.removeDevToolsExtension(name)`

* `name` String

Remove a DevTools extension by name.

**Note:** This API cannot be called before the `ready` event of the `app` module
is emitted.

#### `BrowserWindow.getDevToolsExtensions()`

Returns `Object` - The keys are the extension names and each value is
an Object containing `name` and `version` properties.

To check if a DevTools extension is installed you can run the following:

```javascript
const {BrowserWindow} = require('electron')

let installed = BrowserWindow.getDevToolsExtensions().hasOwnProperty('devtron')
console.log(installed)
```

**Note:** This API cannot be called before the `ready` event of the `app` module
is emitted.

### Instance Properties

Objects created with `new BrowserWindow` have the following properties:

```javascript
const {BrowserWindow} = require('electron')
// In this example `win` is our instance
let win = new BrowserWindow({width: 800, height: 600})
win.loadURL('https://github.com')
```

#### `win.webContents`

A `WebContents` object this window owns. All web page related events and
operations will be done via it.

See the [`webContents` documentation](web-contents.md) for its methods and
events.

#### `win.id`

A `Integer` representing the unique ID of the window.

### Instance Methods

Objects created with `new BrowserWindow` have the following instance methods:

**Note:** Some methods are only available on specific operating systems and are
labeled as such.

#### `win.destroy()`

Force closing the window, the `unload` and `beforeunload` event won't be emitted
for the web page, and `close` event will also not be emitted
for this window, but it guarantees the `closed` event will be emitted.

#### `win.close()`

Try to close the window. This has the same effect as a user manually clicking
the close button of the window. The web page may cancel the close though. See
the [close event](#event-close).

#### `win.focus()`

Focuses on the window.

#### `win.blur()`

Removes focus from the window.

#### `win.isFocused()`

Returns `Boolean` - Whether the window is focused.

#### `win.isDestroyed()`

Returns `Boolean` - Whether the window is destroyed.

#### `win.show()`

Shows and gives focus to the window.

#### `win.showInactive()`

Shows the window but doesn't focus on it.

#### `win.hide()`

Hides the window.

#### `win.isVisible()`

Returns `Boolean` - Whether the window is visible to the user.

#### `win.isModal()`

Returns `Boolean` - Whether current window is a modal window.

#### `win.maximize()`

Maximizes the window. This will also show (but not focus) the window if it
isn't being displayed already.

#### `win.unmaximize()`

Unmaximizes the window.

#### `win.isMaximized()`

Returns `Boolean` - Whether the window is maximized.

#### `win.minimize()`

Minimizes the window. On some platforms the minimized window will be shown in
the Dock.

#### `win.restore()`

Restores the window from minimized state to its previous state.

#### `win.isMinimized()`

Returns `Boolean` - Whether the window is minimized.

#### `win.setFullScreen(flag)`

* `flag` Boolean

Sets whether the window should be in fullscreen mode.

#### `win.isFullScreen()`

Returns `Boolean` - Whether the window is in fullscreen mode.

#### `win.setAspectRatio(aspectRatio[, extraSize])` _macOS_

* `aspectRatio` Float - The aspect ratio to maintain for some portion of the
content view.
* `extraSize` [Size](structures/size.md) - The extra size not to be included while
maintaining the aspect ratio.

This will make a window maintain an aspect ratio. The extra size allows a
developer to have space, specified in pixels, not included within the aspect
ratio calculations. This API already takes into account the difference between a
window's size and its content size.

Consider a normal window with an HD video player and associated controls.
Perhaps there are 15 pixels of controls on the left edge, 25 pixels of controls
on the right edge and 50 pixels of controls below the player. In order to
maintain a 16:9 aspect ratio (standard aspect ratio for HD @1920x1080) within
the player itself we would call this function with arguments of 16/9 and
[ 40, 50 ]. The second argument doesn't care where the extra width and height
are within the content view--only that they exist. Just sum any extra width and
height areas you have within the overall content view.

#### `win.previewFile(path[, displayName])` _macOS_

* `path` String - The absolute path to the file to preview with QuickLook. This
  is important as Quick Look uses the file name and file extension on the path
  to determine the content type of the file to open.
* `displayName` String (Optional) - The name of the file to display on the
  Quick Look modal view. This is purely visual and does not affect the content
  type of the file. Defaults to `path`.

Uses [Quick Look][quick-look] to preview a file at a given path.

#### `win.closeFilePreview()` _macOS_

Closes the currently open [Quick Look][quick-look] panel.

#### `win.setBounds(bounds[, animate])`

* `bounds` [Rectangle](structures/rectangle.md)
* `animate` Boolean (optional) _macOS_

Resizes and moves the window to the supplied bounds

#### `win.getBounds()`

Returns [`Rectangle`](structures/rectangle.md)

#### `win.setContentBounds(bounds[, animate])`

* `bounds` [Rectangle](structures/rectangle.md)
* `animate` Boolean (optional) _macOS_

Resizes and moves the window's client area (e.g. the web page) to
the supplied bounds.

#### `win.getContentBounds()`

Returns [`Rectangle`](structures/rectangle.md)

#### `win.setSize(width, height[, animate])`

* `width` Integer
* `height` Integer
* `animate` Boolean (optional) _macOS_

Resizes the window to `width` and `height`.

#### `win.getSize()`

Returns `Integer[]` - Contains the window's width and height.

#### `win.setContentSize(width, height[, animate])`

* `width` Integer
* `height` Integer
* `animate` Boolean (optional) _macOS_

Resizes the window's client area (e.g. the web page) to `width` and `height`.

#### `win.getContentSize()`

Returns `Integer[]` - Contains the window's client area's width and height.

#### `win.setMinimumSize(width, height)`

* `width` Integer
* `height` Integer

Sets the minimum size of window to `width` and `height`.

#### `win.getMinimumSize()`

Returns `Integer[]` - Contains the window's minimum width and height.

#### `win.setMaximumSize(width, height)`

* `width` Integer
* `height` Integer

Sets the maximum size of window to `width` and `height`.

#### `win.getMaximumSize()`

Returns `Integer[]` - Contains the window's maximum width and height.

#### `win.setResizable(resizable)`

* `resizable` Boolean

Sets whether the window can be manually resized by user.

#### `win.isResizable()`

Returns `Boolean` - Whether the window can be manually resized by user.

#### `win.setMovable(movable)` _macOS_ _Windows_

* `movable` Boolean

Sets whether the window can be moved by user. On Linux does nothing.

#### `win.isMovable()` _macOS_ _Windows_

Returns `Boolean` - Whether the window can be moved by user.

On Linux always returns `true`.

#### `win.setMinimizable(minimizable)` _macOS_ _Windows_

* `minimizable` Boolean

Sets whether the window can be manually minimized by user. On Linux does
nothing.

#### `win.isMinimizable()` _macOS_ _Windows_

Returns `Boolean` - Whether the window can be manually minimized by user

On Linux always returns `true`.

#### `win.setMaximizable(maximizable)` _macOS_ _Windows_

* `maximizable` Boolean

Sets whether the window can be manually maximized by user. On Linux does
nothing.

#### `win.isMaximizable()` _macOS_ _Windows_

Returns `Boolean` - Whether the window can be manually maximized by user.

On Linux always returns `true`.

#### `win.setFullScreenable(fullscreenable)`

* `fullscreenable` Boolean

Sets whether the maximize/zoom window button toggles fullscreen mode or
maximizes the window.

#### `win.isFullScreenable()`

Returns `Boolean` - Whether the maximize/zoom window button toggles fullscreen mode or
maximizes the window.

#### `win.setClosable(closable)` _macOS_ _Windows_

* `closable` Boolean

Sets whether the window can be manually closed by user. On Linux does nothing.

#### `win.isClosable()` _macOS_ _Windows_

Returns `Boolean` - Whether the window can be manually closed by user.

On Linux always returns `true`.

#### `win.setAlwaysOnTop(flag[, level][, relativeLevel])`

* `flag` Boolean
* `level` String (optional) _macOS_ - Values include `normal`, `floating`,
  `torn-off-menu`, `modal-panel`, `main-menu`, `status`, `pop-up-menu`,
  `screen-saver`, and ~~`dock`~~ (Deprecated). The default is `floating`. See the
  [macOS docs][window-levels] for more details.
* `relativeLevel` Integer (optional) _macOS_ - The number of layers higher to set
  this window relative to the given `level`. The default is `0`. Note that Apple
  discourages setting levels higher than 1 above `screen-saver`.

Sets whether the window should show always on top of other windows. After
setting this, the window is still a normal window, not a toolbox window which
can not be focused on.

#### `win.isAlwaysOnTop()`

Returns `Boolean` - Whether the window is always on top of other windows.

#### `win.center()`

Moves window to the center of the screen.

#### `win.setPosition(x, y[, animate])`

* `x` Integer
* `y` Integer
* `animate` Boolean (optional) _macOS_

Moves window to `x` and `y`.

#### `win.getPosition()`

Returns `Integer[]` - Contains the window's current position.

#### `win.setTitle(title)`

* `title` String

Changes the title of native window to `title`.

#### `win.getTitle()`

Returns `String` - The title of the native window.

**Note:** The title of web page can be different from the title of the native
window.

#### `win.setSheetOffset(offsetY[, offsetX])` _macOS_

* `offsetY` Float
* `offsetX` Float (optional)

Changes the attachment point for sheets on macOS. By default, sheets are
attached just below the window frame, but you may want to display them beneath
a HTML-rendered toolbar. For example:

```javascript
const {BrowserWindow} = require('electron')
let win = new BrowserWindow()

let toolbarRect = document.getElementById('toolbar').getBoundingClientRect()
win.setSheetOffset(toolbarRect.height)
```

#### `win.flashFrame(flag)`

* `flag` Boolean

Starts or stops flashing the window to attract user's attention.

#### `win.setSkipTaskbar(skip)`

* `skip` Boolean

Makes the window not show in the taskbar.

#### `win.setKiosk(flag)`

* `flag` Boolean

Enters or leaves the kiosk mode.

#### `win.isKiosk()`

Returns `Boolean` - Whether the window is in kiosk mode.

#### `win.getNativeWindowHandle()`

Returns `Buffer` - The platform-specific handle of the window.

The native type of the handle is `HWND` on Windows, `NSView*` on macOS, and
`Window` (`unsigned long`) on Linux.

#### `win.hookWindowMessage(message, callback)` _Windows_

* `message` Integer
* `callback` Function

Hooks a windows message. The `callback` is called when
the message is received in the WndProc.

#### `win.isWindowMessageHooked(message)` _Windows_

* `message` Integer

Returns `Boolean` - `true` or `false` depending on whether the message is hooked.

#### `win.unhookWindowMessage(message)` _Windows_

* `message` Integer

Unhook the window message.

#### `win.unhookAllWindowMessages()` _Windows_

Unhooks all of the window messages.

#### `win.setRepresentedFilename(filename)` _macOS_

* `filename` String

Sets the pathname of the file the window represents, and the icon of the file
will show in window's title bar.

#### `win.getRepresentedFilename()` _macOS_

Returns `String` - The pathname of the file the window represents.

#### `win.setDocumentEdited(edited)` _macOS_

* `edited` Boolean

Specifies whether the window’s document has been edited, and the icon in title
bar will become gray when set to `true`.

#### `win.isDocumentEdited()` _macOS_

Returns `Boolean` - Whether the window's document has been edited.

#### `win.focusOnWebView()`

#### `win.blurWebView()`

#### `win.capturePage([rect, ]callback)`

* `rect` [Rectangle](structures/rectangle.md) (optional) - The bounds to capture
* `callback` Function
  * `image` [NativeImage](native-image.md)

Same as `webContents.capturePage([rect, ]callback)`.

#### `win.loadURL(url[, options])`

* `url` String
* `options` Object (optional)
  * `httpReferrer` String (optional) - A HTTP Referrer url.
  * `userAgent` String (optional) - A user agent originating the request.
  * `extraHeaders` String (optional) - Extra headers separated by "\n"
  * `postData` ([UploadRawData[]](structures/upload-raw-data.md) | [UploadFile[]](structures/upload-file.md) | [UploadFileSystem[]](structures/upload-file-system.md) | [UploadBlob[]](structures/upload-blob.md)) - (optional)
  * `baseURLForDataURL` String (optional) - Base url (with trailing path separator) for files to be loaded by the data url. This is needed only if the specified `url` is a data url and needs to load other files.

Same as `webContents.loadURL(url[, options])`.

The `url` can be a remote address (e.g. `http://`) or a path to a local
HTML file using the `file://` protocol.

To ensure that file URLs are properly formatted, it is recommended to use
Node's [`url.format`](https://nodejs.org/api/url.html#url_url_format_urlobject)
method:

```javascript
let url = require('url').format({
  protocol: 'file',
  slashes: true,
  pathname: require('path').join(__dirname, 'index.html')
})

win.loadURL(url)
```

You can load a URL using a `POST` request with URL-encoded data by doing
the following:

```javascript
win.loadURL('http://localhost:8000/post', {
  postData: [{
    type: 'rawData',
    bytes: Buffer.from('hello=world')
  }],
  extraHeaders: 'Content-Type: application/x-www-form-urlencoded'
})
```

#### `win.reload()`

Same as `webContents.reload`.

#### `win.setMenu(menu)` _Linux_ _Windows_

* `menu` Menu

Sets the `menu` as the window's menu bar, setting it to `null` will remove the
menu bar.

#### `win.setProgressBar(progress[, options])`

* `progress` Double
* `options` Object (optional)
  * `mode` String _Windows_ - Mode for the progress bar. Can be `none`, `normal`, `indeterminate`, `error`, or `paused`.

Sets progress value in progress bar. Valid range is [0, 1.0].

Remove progress bar when progress < 0;
Change to indeterminate mode when progress > 1.

On Linux platform, only supports Unity desktop environment, you need to specify
the `*.desktop` file name to `desktopName` field in `package.json`. By default,
it will assume `app.getName().desktop`.

On Windows, a mode can be passed. Accepted values are `none`, `normal`,
`indeterminate`, `error`, and `paused`. If you call `setProgressBar` without a
mode set (but with a value within the valid range), `normal` will be assumed.

#### `win.setOverlayIcon(overlay, description)` _Windows_

* `overlay` [NativeImage](native-image.md) - the icon to display on the bottom
right corner of the taskbar icon. If this parameter is `null`, the overlay is
cleared
* `description` String - a description that will be provided to Accessibility
screen readers

Sets a 16 x 16 pixel overlay onto the current taskbar icon, usually used to
convey some sort of application status or to passively notify the user.

#### `win.setHasShadow(hasShadow)` _macOS_

* `hasShadow` Boolean

Sets whether the window should have a shadow. On Windows and Linux does
nothing.

#### `win.hasShadow()` _macOS_

Returns `Boolean` - Whether the window has a shadow.

On Windows and Linux always returns
`true`.

#### `win.setThumbarButtons(buttons)` _Windows_

* `buttons` [ThumbarButton[]](structures/thumbar-button.md)

Returns `Boolean` - Whether the buttons were added successfully

Add a thumbnail toolbar with a specified set of buttons to the thumbnail image
of a window in a taskbar button layout. Returns a `Boolean` object indicates
whether the thumbnail has been added successfully.

The number of buttons in thumbnail toolbar should be no greater than 7 due to
the limited room. Once you setup the thumbnail toolbar, the toolbar cannot be
removed due to the platform's limitation. But you can call the API with an empty
array to clean the buttons.

The `buttons` is an array of `Button` objects:

* `Button` Object
  * `icon` [NativeImage](native-image.md) - The icon showing in thumbnail
    toolbar.
  * `click` Function
  * `tooltip` String (optional) - The text of the button's tooltip.
  * `flags` String[] (optional) - Control specific states and behaviors of the
    button. By default, it is `['enabled']`.

The `flags` is an array that can include following `String`s:

* `enabled` - The button is active and available to the user.
* `disabled` - The button is disabled. It is present, but has a visual state
  indicating it will not respond to user action.
* `dismissonclick` - When the button is clicked, the thumbnail window closes
  immediately.
* `nobackground` - Do not draw a button border, use only the image.
* `hidden` - The button is not shown to the user.
* `noninteractive` - The button is enabled but not interactive; no pressed
  button state is drawn. This value is intended for instances where the button
  is used in a notification.

#### `win.setThumbnailClip(region)` _Windows_

* `region` [Rectangle](structures/rectangle.md) - Region of the window

Sets the region of the window to show as the thumbnail image displayed when
hovering over the window in the taskbar. You can reset the thumbnail to be
the entire window by specifying an empty region:
`{x: 0, y: 0, width: 0, height: 0}`.

#### `win.setThumbnailToolTip(toolTip)` _Windows_

* `toolTip` String

Sets the toolTip that is displayed when hovering over the window thumbnail
in the taskbar.

#### `win.setAppDetails(options)` _Windows_

* `options` Object
  * `appId` String (optional) - Window's [App User Model ID](https://msdn.microsoft.com/en-us/library/windows/desktop/dd391569(v=vs.85).aspx).
    It has to be set, otherwise the other options will have no effect.
  * `appIconPath` String (optional) - Window's [Relaunch Icon](https://msdn.microsoft.com/en-us/library/windows/desktop/dd391573(v=vs.85).aspx).
  * `appIconIndex` Integer (optional) - Index of the icon in `appIconPath`.
    Ignored when `appIconPath` is not set. Default is `0`.
  * `relaunchCommand` String (optional) - Window's [Relaunch Command](https://msdn.microsoft.com/en-us/library/windows/desktop/dd391571(v=vs.85).aspx).
  * `relaunchDisplayName` String (optional) - Window's [Relaunch Display Name](https://msdn.microsoft.com/en-us/library/windows/desktop/dd391572(v=vs.85).aspx).

Sets the properties for the window's taskbar button.

**Note:** `relaunchCommand` and `relaunchDisplayName` must always be set
together. If one of those properties is not set, then neither will be used.

#### `win.showDefinitionForSelection()` _macOS_

Same as `webContents.showDefinitionForSelection()`.

#### `win.setIcon(icon)` _Windows_ _Linux_

* `icon` [NativeImage](native-image.md)

Changes window icon.

#### `win.setAutoHideMenuBar(hide)`

* `hide` Boolean

Sets whether the window menu bar should hide itself automatically. Once set the
menu bar will only show when users press the single `Alt` key.

If the menu bar is already visible, calling `setAutoHideMenuBar(true)` won't
hide it immediately.

#### `win.isMenuBarAutoHide()`

Returns `Boolean` - Whether menu bar automatically hides itself.

#### `win.setMenuBarVisibility(visible)` _Windows_ _Linux_

* `visible` Boolean

Sets whether the menu bar should be visible. If the menu bar is auto-hide, users
can still bring up the menu bar by pressing the single `Alt` key.

#### `win.isMenuBarVisible()`

Returns `Boolean` - Whether the menu bar is visible.

#### `win.setVisibleOnAllWorkspaces(visible)`

* `visible` Boolean

Sets whether the window should be visible on all workspaces.

**Note:** This API does nothing on Windows.

#### `win.isVisibleOnAllWorkspaces()`

Returns `Boolean` - Whether the window is visible on all workspaces.

**Note:** This API always returns false on Windows.

#### `win.setIgnoreMouseEvents(ignore)`

* `ignore` Boolean

Makes the window ignore all mouse events.

All mouse events happened in this window will be passed to the window below
this window, but if this window has focus, it will still receive keyboard
events.

#### `win.setContentProtection(enable)` _macOS_ _Windows_

* `enable` Boolean

Prevents the window contents from being captured by other apps.

On macOS it sets the NSWindow's sharingType to NSWindowSharingNone.
On Windows it calls SetWindowDisplayAffinity with `WDA_MONITOR`.

#### `win.setFocusable(focusable)` _Windows_

* `focusable` Boolean

Changes whether the window can be focused.

#### `win.setParentWindow(parent)` _Linux_ _macOS_

* `parent` BrowserWindow

Sets `parent` as current window's parent window, passing `null` will turn
current window into a top-level window.

#### `win.getParentWindow()`

Returns `BrowserWindow` - The parent window.

#### `win.getChildWindows()`

Returns `BrowserWindow[]` - All child windows.

#### `win.setAutoHideCursor(autoHide)` _macOS_

* `autoHide` Boolean

Controls whether to hide cursor when typing.

#### `win.setVibrancy(type)` _macOS_

* `type` String - Can be `appearance-based`, `light`, `dark`, `titlebar`,
  `selection`, `menu`, `popover`, `sidebar`, `medium-light` or `ultra-dark`. See
  the [macOS documentation][vibrancy-docs] for more details.

Adds a vibrancy effect to the browser window. Passing `null` or an empty string
will remove the vibrancy effect on the window.

#### `win.setTouchBar(touchBar)` _macOS_ _Experimental_

* `touchBar` TouchBar

Sets the touchBar layout for the current window. Specifying `null` or
`undefined` clears the touch bar. This method only has an effect if the
machine has a touch bar and is running on macOS 10.12.1+.

**Note:** The TouchBar API is currently experimental and may change or be
removed in future Electron releases.

#### `win.setBrowserView(browserView)` _Experimental_

* `browserView` [BrowserView](browser-view.md)

**Note:** The BrowserView API is currently experimental and may change or be
removed in future Electron releases.

[blink-feature-string]: https://cs.chromium.org/chromium/src/third_party/WebKit/Source/platform/RuntimeEnabledFeatures.json5?l=62
[quick-look]: https://en.wikipedia.org/wiki/Quick_Look
[vibrancy-docs]: https://developer.apple.com/reference/appkit/nsvisualeffectview?language=objc
[window-levels]: https://developer.apple.com/reference/appkit/nswindow/1664726-window_levels
[chrome-content-scripts]: https://developer.chrome.com/extensions/content_scripts#execution-environment<|MERGE_RESOLUTION|>--- conflicted
+++ resolved
@@ -307,15 +307,12 @@
       'Electron Isolated Context' entry in the combo box at the top of the
       Console tab. **Note:** This option is currently experimental and may
       change or be removed in future Electron releases.
-<<<<<<< HEAD
+    * `nativeWindowOpen` Boolean (optional) - Whether to use native `window.open()`. Defaults to `false`.
     * `overrideWebViewSecurity` Boolean (optional) - Whether to enable [webview-tag](webview-tag.md)
       ignoring the security restriction based on `nodeIntegration`. Enabling this option will
       have security implication on creating `webview` with `nodeIntegration` disabled. To avoid the
-      security risk, listen to `will-attach-webview` event on [web-contents](web-contents.md) and 
+      security risk, listen to `will-attach-webview` event on [web-contents](web-contents.md) and
       stop creating `webview` or removing preload scripts.
-=======
-    * `nativeWindowOpen` Boolean (optional) - Whether to use native `window.open()`. Defaults to `false`.
->>>>>>> 5a88f767
 
 When setting minimum or maximum window size with `minWidth`/`maxWidth`/
 `minHeight`/`maxHeight`, it only constrains the users. It won't prevent you from
@@ -387,7 +384,7 @@
 
 #### Event: 'session-end' _Windows_
 
-Emitted when window session is going to end due to force shutdown or machine restart 
+Emitted when window session is going to end due to force shutdown or machine restart
 or session log off.
 
 #### Event: 'unresponsive'
