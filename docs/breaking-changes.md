--- conflicted
+++ resolved
@@ -42,6 +42,12 @@
 We [recommend having contextIsolation enabled](https://github.com/electron/electron/blob/master/docs/tutorial/security.md#3-enable-context-isolation-for-remote-content) for the security of your application.
 
 For more details see: https://github.com/electron/electron/issues/23506
+
+### Default Changed: `nativeWindowOpen` defaults to `true`
+
+In Electron 10 the `nativeWindowOpen` webPreference will default to `true`.  This changes
+the provider of the `window.open` API to use Chromiums logic instead of Electrons.  This
+flag will be removed in a future Electron version.
 
 ### Removed: `crashReporter` methods in the renderer process
 
@@ -184,13 +190,6 @@
 We [recommend moving away from the remote
 module](https://medium.com/@nornagon/electrons-remote-module-considered-harmful-70d69500f31).
 
-<<<<<<< HEAD
-### Default Changed: `nativeWindowOpen` defaults to `true`
-
-In Electron 10 the `nativeWindowOpen` webPreference will default to `true`.  This changes
-the provider of the `window.open` API to use Chromiums logic instead of Electrons.  This
-flag will be removed in a future Electron version.
-=======
 ### `protocol.unregisterProtocol`
 ### `protocol.uninterceptProtocol`
 
@@ -238,7 +237,6 @@
 const isRegistered = protocol.isProtocolRegistered(scheme)
 const isIntercepted = protocol.isProtocolIntercepted(scheme)
 ```
->>>>>>> 2d1bbd2e
 
 ## Planned Breaking API Changes (9.0)
 
